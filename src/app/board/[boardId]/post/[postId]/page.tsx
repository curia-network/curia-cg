'use client';

import { useEffect, useState } from 'react';
import { useQuery } from '@tanstack/react-query';
import { useAuth } from '@/contexts/AuthContext';
import { useSocket } from '@/contexts/SocketContext';
import { useRouter, useSearchParams } from 'next/navigation';
import { authFetchJson } from '@/utils/authFetch';
import { ApiPost } from '@/app/api/posts/route';
import { ApiComment } from '@/app/api/posts/[postId]/comments/route';
import { ApiBoard } from '@/app/api/communities/[communityId]/boards/route';
import { PostCard } from '@/components/voting/PostCard';
import { CommentList } from '@/components/voting/CommentList';
import { NewCommentForm } from '@/components/voting/NewCommentForm';
import { Button } from '@/components/ui/button';
import { ArrowLeft, Home, MessageSquare } from 'lucide-react';
import { UniversalProfileProvider } from '@/contexts/UniversalProfileContext';
// URL builder utilities are now handled internally with buildInternalUrl

interface PostDetailPageProps {
  params: Promise<{
    boardId: string;
    postId: string;
  }>;
}

export default function PostDetailPage({ params }: PostDetailPageProps) {
  const [boardId, setBoardId] = useState<string>('');
  const [postId, setPostId] = useState<string>('');
  const [isSharedLinkRedirecting, setIsSharedLinkRedirecting] = useState(false);
  
  // All hooks must be called at the top level
  const { token, user } = useAuth();
  const router = useRouter();
  const searchParams = useSearchParams();
  const { joinBoard, leaveBoard, isConnected } = useSocket();
  const [highlightedCommentId, setHighlightedCommentId] = useState<number | null>(null);
  const [replyingToCommentId, setReplyingToCommentId] = useState<number | null>(null);
  
  useEffect(() => {
    params.then(({ boardId, postId }) => {
      setBoardId(boardId);
      setPostId(postId);
    });
  }, [params]);

  // 🔗 SHARED LINK DETECTION: Handle external share links
  useEffect(() => {
    if (!searchParams || !boardId || !postId) return;

    const shareToken = searchParams.get('token');
    const communityShortId = searchParams.get('communityShortId');
    const pluginId = searchParams.get('pluginId');

    // Check if this is a shared link access (has share context params)
    const isSharedLink = shareToken && communityShortId && pluginId;

    if (isSharedLink) {
      console.log(`[PostDetailPage] 🔗 Shared link detected, redirecting to Common Ground...`);
      console.log(`[PostDetailPage] Share context:`, { shareToken, communityShortId, pluginId, postId, boardId });
      
      setIsSharedLinkRedirecting(true);
      
      // Set the same cookies as the original share-redirect endpoint
      const sharedContentToken = `${postId}-${boardId}-${Date.now()}`;
      const postData = JSON.stringify({ 
        postId, 
        boardId, 
        token: shareToken, 
        timestamp: Date.now() 
      });

      // Set cookies using document.cookie (client-side)
      document.cookie = `shared_content_token=${sharedContentToken}; path=/; SameSite=None; Secure; max-age=${60 * 60 * 24 * 7}`;
      document.cookie = `shared_post_data=${encodeURIComponent(postData)}; path=/; SameSite=None; Secure; max-age=${60 * 60 * 24 * 7}`;

      // Construct Common Ground URL
      const commonGroundBaseUrl = process.env.NEXT_PUBLIC_COMMON_GROUND_BASE_URL || 'https://app.commonground.wtf';
      const redirectUrl = `${commonGroundBaseUrl}/c/${communityShortId}/plugin/${pluginId}`;
      
      console.log(`[PostDetailPage] 🚀 Redirecting to: ${redirectUrl}`);
      console.log(`[PostDetailPage] 🍪 Cookies set for post detection in iframe`);
      
      // Redirect to Common Ground (will load plugin in iframe)
      window.location.href = redirectUrl;
      return;
    }

    console.log(`[PostDetailPage] 📄 Normal post page access (not shared link)`);
  }, [searchParams, boardId, postId]);

  const boardIdNum = parseInt(boardId, 10);
  const postIdNum = parseInt(postId, 10);

  // 🚀 REAL-TIME: Auto-join board room for this post
  useEffect(() => {
    if (!isConnected || isNaN(boardIdNum) || !boardId) return;

    console.log(`[PostDetailPage] Auto-joining board room: ${boardIdNum}`);
    joinBoard(boardIdNum);

    return () => {
      console.log(`[PostDetailPage] Auto-leaving board room: ${boardIdNum}`);
      leaveBoard(boardIdNum);
    };
  }, [isConnected, boardIdNum, joinBoard, leaveBoard, boardId]);

  // Fetch board info for shared board context (skip if redirecting shared link)
  const { data: boardInfo } = useQuery<ApiBoard | null>({
    queryKey: ['board', boardIdNum],
    queryFn: async () => {
      if (!user?.cid || !token) return null;
      
      // Use direct board resolution approach that handles shared boards
      try {
        const response = await authFetchJson<{ board: ApiBoard | null }>(
          `/api/communities/${user.cid}/boards/${boardIdNum}`, 
          { token }
        );
        return response.board;
      } catch (error) {
        console.error('[PostDetailPage] Failed to resolve board info:', error);
        return null;
      }
    },
    enabled: !!token && !!user?.cid && !isNaN(boardIdNum) && !!boardId && !isSharedLinkRedirecting,
  });

  // Fetch the specific post (skip if redirecting shared link)
  const { data: post, isLoading: isLoadingPost, error: postError } = useQuery<ApiPost>({
    queryKey: ['post', postIdNum],
    queryFn: async () => {
      if (!token) throw new Error('No auth token');
      return authFetchJson<ApiPost>(`/api/posts/${postIdNum}`, { token });
    },
    enabled: !!token && !isNaN(postIdNum) && !!postId && !isSharedLinkRedirecting,
  });

  // Fetch comments for the post (skip if redirecting shared link)
  const { data: comments, isLoading: isLoadingComments } = useQuery<ApiComment[]>({
    queryKey: ['comments', postIdNum],
    queryFn: async () => {
      if (!token) throw new Error('No auth token');
      return authFetchJson<ApiComment[]>(`/api/posts/${postIdNum}/comments`, { token });
    },
    enabled: !!token && !isNaN(postIdNum) && !!postId && !isSharedLinkRedirecting,
  });
  
  // Helper function to build URLs while preserving current parameters
  const buildInternalUrl = (path: string, additionalParams: Record<string, string> = {}) => {
    const params = new URLSearchParams();
    
    // Preserve existing params
    if (searchParams) {
      searchParams.forEach((value, key) => {
        params.set(key, value);
      });
    }
    
    // Add/override with new params
    Object.entries(additionalParams).forEach(([key, value]) => {
      params.set(key, value);
    });
    
    return `${path}?${params.toString()}`;
  };

  // Handle navigation with internal router
  const handleNavigation = (url: string) => {
    console.log(`[PostDetailPage] Internal navigation to: ${url}`);
    router.push(url);
  };

  // Handle when a new comment is posted in detail view
  const handleCommentPosted = (newComment: ApiComment) => {
    console.log(`[PostDetailPage] New comment posted: ${newComment.id}`);
    setHighlightedCommentId(newComment.id);
    setReplyingToCommentId(null); // Clear reply state
    
    // Clear highlight after animation
    setTimeout(() => {
      setHighlightedCommentId(null);
    }, 4000);
  };

  // Handle when user clicks reply on a comment
  const handleReplyToComment = (commentId: number) => {
    console.log(`[PostDetailPage] Replying to comment: ${commentId}`);
    setReplyingToCommentId(commentId);
    // Scroll to comment form
    setTimeout(() => {
      const formElement = document.querySelector('.new-comment-form');
      if (formElement) {
        formElement.scrollIntoView({ behavior: 'smooth', block: 'center' });
      }
    }, 100);
  };

  // Early return for loading params state
  if (!boardId || !postId) {
    return <div>Loading...</div>;
  }

  // Early return for shared link redirect state
  if (isSharedLinkRedirecting) {
    return (
<<<<<<< HEAD
      <div className="container mx-auto py-8 px-4">
        <div className="max-w-4xl mx-auto text-center content-gap-1">
          <div className="skeleton-container">
            <div className="skeleton-content text-center">
              <div className="animate-spin w-8 h-8 border-2 border-primary border-t-transparent rounded-full mx-auto mb-4"></div>
              <h1 className="content-title text-slate-700 dark:text-slate-300 mb-2">
                Opening in Common Ground...
              </h1>
              <p className="content-meta text-slate-500 dark:text-slate-400">
=======
      <div className="mobile-container">
        <div className="content-wrapper">
          <Card>
            <CardContent className="content-center">
              <div className="loading-spinner"></div>
              <h1 className="loading-title">
                Opening in Common Ground...
              </h1>
              <p className="loading-text">
>>>>>>> 1cd241d2
                Redirecting to the full forum experience...
              </p>
            </div>
          </div>
        </div>
      </div>
    );
  }

  // Loading state
  if (isLoadingPost) {
    return (
<<<<<<< HEAD
      <div className="container mx-auto py-8 px-4">
        <div className="max-w-4xl mx-auto content-gap-2">
=======
      <div className="mobile-container">
        <div className="content-wrapper">
>>>>>>> 1cd241d2
          {/* Breadcrumb Skeleton */}
          <div className="skeleton-line w-64" />
          
          {/* Post Skeleton */}
<<<<<<< HEAD
          <div className="skeleton-container">
            <header className="skeleton-header">
              <div className="content-gap-compact">
                <div className="h-4 bg-slate-200 dark:bg-slate-700 rounded animate-pulse w-32" />
                <div className="h-8 bg-slate-200 dark:bg-slate-700 rounded animate-pulse" />
              </div>
            </header>
            <div className="skeleton-content">
              <div className="content-gap-compact">
                <div className="h-4 bg-slate-200 dark:bg-slate-700 rounded animate-pulse" />
                <div className="h-4 bg-slate-200 dark:bg-slate-700 rounded animate-pulse w-3/4" />
                <div className="h-4 bg-slate-200 dark:bg-slate-700 rounded animate-pulse w-1/2" />
=======
          <Card>
            <CardHeader>
              <div className="skeleton-content">
                <div className="skeleton-line w-32" />
                <div className="skeleton-line" />
              </div>
            </CardHeader>
            <CardContent>
              <div className="skeleton-content">
                <div className="skeleton-line" />
                <div className="skeleton-line w-3/4" />
                <div className="skeleton-line w-1/2" />
>>>>>>> 1cd241d2
              </div>
            </div>
          </div>

          {/* Comments Skeleton */}
<<<<<<< HEAD
          <div className="skeleton-container">
            <header className="skeleton-header">
              <div className="h-6 bg-slate-200 dark:bg-slate-700 rounded animate-pulse w-24" />
            </header>
            <div className="skeleton-content">
              <div className="content-gap-1">
                {[1, 2, 3].map((i) => (
                  <div key={i} className="content-gap-compact">
                    <div className="h-4 bg-slate-200 dark:bg-slate-700 rounded animate-pulse w-48" />
                    <div className="h-3 bg-slate-200 dark:bg-slate-700 rounded animate-pulse" />
                    <div className="h-3 bg-slate-200 dark:bg-slate-700 rounded animate-pulse w-2/3" />
=======
          <Card>
            <CardHeader>
              <div className="skeleton-line w-24" />
            </CardHeader>
            <CardContent>
              <div className="skeleton-content">
                {[1, 2, 3].map((i) => (
                  <div key={i} className="skeleton-comment">
                    <div className="skeleton-line w-48" />
                    <div className="skeleton-line" />
                    <div className="skeleton-line w-2/3" />
>>>>>>> 1cd241d2
                  </div>
                ))}
              </div>
            </div>
          </div>
        </div>
      </div>
    );
  }

  // Error state
  if (postError || !post) {
    return (
<<<<<<< HEAD
      <div className="container mx-auto py-8 px-4">
        <div className="max-w-4xl mx-auto text-center content-gap-1">
          <div className="skeleton-container">
            <div className="skeleton-content text-center">
              <h1 className="content-title text-slate-700 dark:text-slate-300 mb-4">
                Post Not Found
              </h1>
              <p className="content-meta text-slate-500 dark:text-slate-400 mb-6">
=======
      <div className="mobile-container">
        <div className="content-wrapper error-state">
          <Card>
            <CardContent className="content-center">
              <h1 className="error-title">
                Post Not Found
              </h1>
              <p className="error-text">
>>>>>>> 1cd241d2
                {postError instanceof Error ? postError.message : 'The post you\'re looking for doesn\'t exist or you don\'t have permission to view it.'}
              </p>
              <div className="error-actions">
                <Button 
                  onClick={() => handleNavigation(buildInternalUrl('/', { boardId: boardId }))}
                  variant="outline"
                >
                  <ArrowLeft size={16} className="mr-2" />
                  Back to Board
                </Button>
                <Button 
                  onClick={() => handleNavigation(buildInternalUrl('/'))}
                >
                  <Home size={16} className="mr-2" />
                  Go Home
                </Button>
              </div>
            </div>
          </div>
        </div>
      </div>
    );
  }

  return (
<<<<<<< HEAD
    <div className="container mx-auto py-8 px-4 overflow-x-hidden">
      <div className="max-w-4xl mx-auto content-gap-2 w-full max-w-full">
        {/* Breadcrumb Navigation */}
        {/* <Breadcrumb>
          <BreadcrumbList>
            <BreadcrumbItem>
              <BreadcrumbLink 
                onClick={() => handleNavigation(buildHomeUrl())}
                className="cursor-pointer hover:text-primary"
              >
                <Home size={16} className="mr-1" />
                Home
              </BreadcrumbLink>
            </BreadcrumbItem>
            <BreadcrumbSeparator>
              <ChevronRight size={16} />
            </BreadcrumbSeparator>
            <BreadcrumbItem>
              <BreadcrumbLink 
                onClick={() => handleNavigation(buildBoardUrl(boardIdNum))}
                className="cursor-pointer hover:text-primary"
              >
                {boardInfo?.name || `Board ${boardId}`}
              </BreadcrumbLink>
            </BreadcrumbItem>
            <BreadcrumbSeparator>
              <ChevronRight size={16} />
            </BreadcrumbSeparator>
            <BreadcrumbItem>
              <BreadcrumbPage className="text-slate-600 dark:text-slate-400">
                {post.title}
              </BreadcrumbPage>
            </BreadcrumbItem>
          </BreadcrumbList>
        </Breadcrumb> */}

=======
    <div className="mobile-container">
      <div className="content-wrapper">
>>>>>>> 1cd241d2
        {/* Post Detail Card - Full Content */}
        <PostCard 
          post={post} 
          showBoardContext={false}
          showFullContent={true}
          boardInfo={boardInfo}
        />

        {/* Comments Section */}
<<<<<<< HEAD
        <section className="content-level-1">
          {/* Comments Header */}
          <header className="content-header">
            <h2 className="content-title flex items-center">
              <MessageSquare size={20} className="mr-2" />
              Comments {comments && `(${comments.length})`}
            </h2>
          </header>
          
          <div className="content-padding-1 content-gap-2">
=======
        <Card>
          <CardHeader>
            <CardTitle className="comments-header">
              <MessageSquare size={20} className="mr-2" />
              Comments {comments && `(${comments.length})`}
            </CardTitle>
          </CardHeader>
          <CardContent className="comments-content">
>>>>>>> 1cd241d2
            {/* New Comment Form */}
            <div className="new-comment-form">
              <UniversalProfileProvider>
                <NewCommentForm 
                  postId={postIdNum} 
                  post={post} 
                  parentCommentId={replyingToCommentId}
                  onCommentPosted={handleCommentPosted} 
                />
              </UniversalProfileProvider>
              {replyingToCommentId && (
<<<<<<< HEAD
                <div className="mt-2 content-meta flex items-center justify-between">
=======
                <div className="reply-indicator">
>>>>>>> 1cd241d2
                  <span>Replying to comment #{replyingToCommentId}</span>
                  <Button 
                    variant="ghost" 
                    size="sm" 
                    onClick={() => setReplyingToCommentId(null)}
                    className="cancel-reply"
                  >
                    Cancel Reply
                  </Button>
                </div>
              )}
            </div>
            
            {/* Comments List */}
            {isLoadingComments ? (
<<<<<<< HEAD
              <div className="content-gap-1">
                {[1, 2, 3].map((i) => (
                  <div key={i} className="content-gap-compact">
                    <div className="h-4 bg-slate-200 dark:bg-slate-700 rounded animate-pulse w-48" />
                    <div className="h-3 bg-slate-200 dark:bg-slate-700 rounded animate-pulse" />
                    <div className="h-3 bg-slate-200 dark:bg-slate-700 rounded animate-pulse w-2/3" />
=======
              <div className="comments-loading">
                {[1, 2, 3].map((i) => (
                  <div key={i} className="skeleton-comment">
                    <div className="skeleton-line w-48" />
                    <div className="skeleton-line" />
                    <div className="skeleton-line w-2/3" />
>>>>>>> 1cd241d2
                  </div>
                ))}
              </div>
            ) : comments && comments.length > 0 ? (
              <CommentList 
                postId={postIdNum} 
                highlightCommentId={highlightedCommentId}
                onCommentHighlighted={() => setHighlightedCommentId(null)}
                onReply={handleReplyToComment}
              />
            ) : (
<<<<<<< HEAD
              <div className="text-center py-8">
                <MessageSquare size={48} className="mx-auto text-slate-300 dark:text-slate-600 mb-4" />
                <p className="content-meta text-slate-500 dark:text-slate-400">
=======
              <div className="empty-comments">
                <MessageSquare size={48} className="empty-icon" />
                <p className="empty-text">
>>>>>>> 1cd241d2
                  No comments yet. Be the first to start the discussion!
                </p>
              </div>
            )}
          </div>
        </section>
      </div>
      
      <style jsx>{`
        /* Mobile-First Container System */
        .mobile-container {
          container-type: inline-size;
          width: 100%;
          min-height: 100vh;
          padding: 0.75rem;
          background: hsl(var(--background));
        }
        
        .content-wrapper {
          width: 100%;
          max-width: min(100%, 4xl);
          margin: 0 auto;
          display: grid;
          gap: 1rem;
          grid-template-columns: 1fr;
        }
        
        /* Container Queries for Progressive Enhancement */
        @container (min-width: 768px) {
          .mobile-container {
            padding: 1.5rem;
          }
          
          .content-wrapper {
            gap: 1.5rem;
          }
        }
        
        @container (min-width: 1024px) {
          .mobile-container {
            padding: 2rem;
          }
          
          .content-wrapper {
            gap: 2rem;
          }
        }
        
        /* Loading States */
        .content-center {
          padding: 3rem 1rem;
          text-align: center;
        }
        
        .loading-spinner {
          width: 2rem;
          height: 2rem;
          border: 2px solid hsl(var(--primary));
          border-top: 2px solid transparent;
          border-radius: 50%;
          margin: 0 auto 1rem;
          animation: spin 1s linear infinite;
        }
        
        .loading-title {
          font-size: 1.25rem;
          font-weight: 600;
          color: hsl(var(--foreground) / 0.8);
          margin-bottom: 0.5rem;
        }
        
        .loading-text {
          color: hsl(var(--muted-foreground));
        }
        
        /* Error States */
        .error-state .content-center {
          padding: 3rem 1rem;
        }
        
        .error-title {
          font-size: 1.5rem;
          font-weight: 600;
          color: hsl(var(--foreground) / 0.8);
          margin-bottom: 1rem;
        }
        
        .error-text {
          color: hsl(var(--muted-foreground));
          margin-bottom: 1.5rem;
          line-height: 1.6;
        }
        
        .error-actions {
          display: flex;
          flex-direction: column;
          gap: 0.75rem;
          align-items: center;
        }
        
        @container (min-width: 640px) {
          .error-actions {
            flex-direction: row;
            justify-content: center;
          }
        }
        
        /* Comments Section */
        .comments-header {
          display: flex;
          align-items: center;
          font-size: 1rem;
          font-weight: 600;
        }
        
        @container (min-width: 768px) {
          .comments-header {
            font-size: 1.125rem;
          }
        }
        
        .comments-content {
          display: grid;
          gap: 1.5rem;
          padding: 1rem;
        }
        
        @container (min-width: 768px) {
          .comments-content {
            padding: 1.5rem;
          }
        }
        
        .reply-indicator {
          margin-top: 0.5rem;
          font-size: 0.875rem;
          color: hsl(var(--muted-foreground));
          display: flex;
          align-items: center;
          justify-content: space-between;
          flex-wrap: wrap;
          gap: 0.5rem;
        }
        
        .cancel-reply {
          font-size: 0.75rem;
        }
        
        /* Empty State */
        .empty-comments {
          text-align: center;
          padding: 2rem 1rem;
        }
        
        .empty-icon {
          margin: 0 auto 1rem;
          color: hsl(var(--muted-foreground) / 0.5);
        }
        
        .empty-text {
          color: hsl(var(--muted-foreground));
          line-height: 1.6;
        }
        
        /* Skeleton Loading */
        .skeleton-line {
          height: 1rem;
          background: hsl(var(--muted) / 0.3);
          border-radius: 0.25rem;
          animation: pulse 2s cubic-bezier(0.4, 0, 0.6, 1) infinite;
        }
        
        .skeleton-content {
          display: grid;
          gap: 0.75rem;
        }
        
        .skeleton-comment {
          display: grid;
          gap: 0.5rem;
          padding: 0.75rem 0;
          border-bottom: 1px solid hsl(var(--border) / 0.3);
        }
        
        .comments-loading {
          display: grid;
          gap: 1rem;
        }
        
        /* Animation Keyframes */
        @keyframes spin {
          from {
            transform: rotate(0deg);
          }
          to {
            transform: rotate(360deg);
          }
        }
        
        @keyframes pulse {
          0%, 100% {
            opacity: 1;
          }
          50% {
            opacity: 0.5;
          }
        }
        
        /* Responsive Typography Scale */
        .content-wrapper {
          font-size: 0.875rem;
          line-height: 1.5;
        }
        
        @container (min-width: 640px) {
          .content-wrapper {
            font-size: 0.9375rem;
            line-height: 1.6;
          }
        }
        
        @container (min-width: 768px) {
          .content-wrapper {
            font-size: 1rem;
            line-height: 1.6;
          }
        }
        
        /* Prevent Horizontal Scroll */
        .mobile-container,
        .content-wrapper,
        .mobile-container * {
          box-sizing: border-box;
          word-wrap: break-word;
          overflow-wrap: anywhere;
        }
        
        .content-wrapper {
          overflow-x: hidden;
          width: 100%;
          min-width: 0;
        }
      `}</style>
    </div>
  );
} <|MERGE_RESOLUTION|>--- conflicted
+++ resolved
@@ -204,27 +204,15 @@
   // Early return for shared link redirect state
   if (isSharedLinkRedirecting) {
     return (
-<<<<<<< HEAD
-      <div className="container mx-auto py-8 px-4">
-        <div className="max-w-4xl mx-auto text-center content-gap-1">
+      <div className="mobile-container">
+        <div className="content-wrapper text-center content-gap-1">
           <div className="skeleton-container">
             <div className="skeleton-content text-center">
-              <div className="animate-spin w-8 h-8 border-2 border-primary border-t-transparent rounded-full mx-auto mb-4"></div>
-              <h1 className="content-title text-slate-700 dark:text-slate-300 mb-2">
-                Opening in Common Ground...
-              </h1>
-              <p className="content-meta text-slate-500 dark:text-slate-400">
-=======
-      <div className="mobile-container">
-        <div className="content-wrapper">
-          <Card>
-            <CardContent className="content-center">
               <div className="loading-spinner"></div>
               <h1 className="loading-title">
                 Opening in Common Ground...
               </h1>
               <p className="loading-text">
->>>>>>> 1cd241d2
                 Redirecting to the full forum experience...
               </p>
             </div>
@@ -237,74 +225,40 @@
   // Loading state
   if (isLoadingPost) {
     return (
-<<<<<<< HEAD
-      <div className="container mx-auto py-8 px-4">
-        <div className="max-w-4xl mx-auto content-gap-2">
-=======
       <div className="mobile-container">
         <div className="content-wrapper">
->>>>>>> 1cd241d2
           {/* Breadcrumb Skeleton */}
           <div className="skeleton-line w-64" />
           
           {/* Post Skeleton */}
-<<<<<<< HEAD
           <div className="skeleton-container">
             <header className="skeleton-header">
               <div className="content-gap-compact">
-                <div className="h-4 bg-slate-200 dark:bg-slate-700 rounded animate-pulse w-32" />
-                <div className="h-8 bg-slate-200 dark:bg-slate-700 rounded animate-pulse" />
+                <div className="skeleton-line w-32" />
+                <div className="skeleton-line" />
               </div>
             </header>
             <div className="skeleton-content">
               <div className="content-gap-compact">
-                <div className="h-4 bg-slate-200 dark:bg-slate-700 rounded animate-pulse" />
-                <div className="h-4 bg-slate-200 dark:bg-slate-700 rounded animate-pulse w-3/4" />
-                <div className="h-4 bg-slate-200 dark:bg-slate-700 rounded animate-pulse w-1/2" />
-=======
-          <Card>
-            <CardHeader>
-              <div className="skeleton-content">
-                <div className="skeleton-line w-32" />
-                <div className="skeleton-line" />
-              </div>
-            </CardHeader>
-            <CardContent>
-              <div className="skeleton-content">
                 <div className="skeleton-line" />
                 <div className="skeleton-line w-3/4" />
                 <div className="skeleton-line w-1/2" />
->>>>>>> 1cd241d2
               </div>
             </div>
           </div>
 
           {/* Comments Skeleton */}
-<<<<<<< HEAD
           <div className="skeleton-container">
             <header className="skeleton-header">
-              <div className="h-6 bg-slate-200 dark:bg-slate-700 rounded animate-pulse w-24" />
+              <div className="skeleton-line w-24" />
             </header>
             <div className="skeleton-content">
               <div className="content-gap-1">
-                {[1, 2, 3].map((i) => (
-                  <div key={i} className="content-gap-compact">
-                    <div className="h-4 bg-slate-200 dark:bg-slate-700 rounded animate-pulse w-48" />
-                    <div className="h-3 bg-slate-200 dark:bg-slate-700 rounded animate-pulse" />
-                    <div className="h-3 bg-slate-200 dark:bg-slate-700 rounded animate-pulse w-2/3" />
-=======
-          <Card>
-            <CardHeader>
-              <div className="skeleton-line w-24" />
-            </CardHeader>
-            <CardContent>
-              <div className="skeleton-content">
                 {[1, 2, 3].map((i) => (
                   <div key={i} className="skeleton-comment">
                     <div className="skeleton-line w-48" />
                     <div className="skeleton-line" />
                     <div className="skeleton-line w-2/3" />
->>>>>>> 1cd241d2
                   </div>
                 ))}
               </div>
@@ -318,25 +272,14 @@
   // Error state
   if (postError || !post) {
     return (
-<<<<<<< HEAD
-      <div className="container mx-auto py-8 px-4">
-        <div className="max-w-4xl mx-auto text-center content-gap-1">
+      <div className="mobile-container">
+        <div className="content-wrapper error-state">
           <div className="skeleton-container">
             <div className="skeleton-content text-center">
-              <h1 className="content-title text-slate-700 dark:text-slate-300 mb-4">
-                Post Not Found
-              </h1>
-              <p className="content-meta text-slate-500 dark:text-slate-400 mb-6">
-=======
-      <div className="mobile-container">
-        <div className="content-wrapper error-state">
-          <Card>
-            <CardContent className="content-center">
               <h1 className="error-title">
                 Post Not Found
               </h1>
               <p className="error-text">
->>>>>>> 1cd241d2
                 {postError instanceof Error ? postError.message : 'The post you\'re looking for doesn\'t exist or you don\'t have permission to view it.'}
               </p>
               <div className="error-actions">
@@ -362,47 +305,8 @@
   }
 
   return (
-<<<<<<< HEAD
-    <div className="container mx-auto py-8 px-4 overflow-x-hidden">
-      <div className="max-w-4xl mx-auto content-gap-2 w-full max-w-full">
-        {/* Breadcrumb Navigation */}
-        {/* <Breadcrumb>
-          <BreadcrumbList>
-            <BreadcrumbItem>
-              <BreadcrumbLink 
-                onClick={() => handleNavigation(buildHomeUrl())}
-                className="cursor-pointer hover:text-primary"
-              >
-                <Home size={16} className="mr-1" />
-                Home
-              </BreadcrumbLink>
-            </BreadcrumbItem>
-            <BreadcrumbSeparator>
-              <ChevronRight size={16} />
-            </BreadcrumbSeparator>
-            <BreadcrumbItem>
-              <BreadcrumbLink 
-                onClick={() => handleNavigation(buildBoardUrl(boardIdNum))}
-                className="cursor-pointer hover:text-primary"
-              >
-                {boardInfo?.name || `Board ${boardId}`}
-              </BreadcrumbLink>
-            </BreadcrumbItem>
-            <BreadcrumbSeparator>
-              <ChevronRight size={16} />
-            </BreadcrumbSeparator>
-            <BreadcrumbItem>
-              <BreadcrumbPage className="text-slate-600 dark:text-slate-400">
-                {post.title}
-              </BreadcrumbPage>
-            </BreadcrumbItem>
-          </BreadcrumbList>
-        </Breadcrumb> */}
-
-=======
     <div className="mobile-container">
       <div className="content-wrapper">
->>>>>>> 1cd241d2
         {/* Post Detail Card - Full Content */}
         <PostCard 
           post={post} 
@@ -412,27 +316,16 @@
         />
 
         {/* Comments Section */}
-<<<<<<< HEAD
         <section className="content-level-1">
           {/* Comments Header */}
           <header className="content-header">
-            <h2 className="content-title flex items-center">
+            <h2 className="comments-header">
               <MessageSquare size={20} className="mr-2" />
               Comments {comments && `(${comments.length})`}
             </h2>
           </header>
           
           <div className="content-padding-1 content-gap-2">
-=======
-        <Card>
-          <CardHeader>
-            <CardTitle className="comments-header">
-              <MessageSquare size={20} className="mr-2" />
-              Comments {comments && `(${comments.length})`}
-            </CardTitle>
-          </CardHeader>
-          <CardContent className="comments-content">
->>>>>>> 1cd241d2
             {/* New Comment Form */}
             <div className="new-comment-form">
               <UniversalProfileProvider>
@@ -444,11 +337,7 @@
                 />
               </UniversalProfileProvider>
               {replyingToCommentId && (
-<<<<<<< HEAD
-                <div className="mt-2 content-meta flex items-center justify-between">
-=======
                 <div className="reply-indicator">
->>>>>>> 1cd241d2
                   <span>Replying to comment #{replyingToCommentId}</span>
                   <Button 
                     variant="ghost" 
@@ -464,21 +353,12 @@
             
             {/* Comments List */}
             {isLoadingComments ? (
-<<<<<<< HEAD
-              <div className="content-gap-1">
-                {[1, 2, 3].map((i) => (
-                  <div key={i} className="content-gap-compact">
-                    <div className="h-4 bg-slate-200 dark:bg-slate-700 rounded animate-pulse w-48" />
-                    <div className="h-3 bg-slate-200 dark:bg-slate-700 rounded animate-pulse" />
-                    <div className="h-3 bg-slate-200 dark:bg-slate-700 rounded animate-pulse w-2/3" />
-=======
               <div className="comments-loading">
                 {[1, 2, 3].map((i) => (
                   <div key={i} className="skeleton-comment">
                     <div className="skeleton-line w-48" />
                     <div className="skeleton-line" />
                     <div className="skeleton-line w-2/3" />
->>>>>>> 1cd241d2
                   </div>
                 ))}
               </div>
@@ -490,15 +370,9 @@
                 onReply={handleReplyToComment}
               />
             ) : (
-<<<<<<< HEAD
-              <div className="text-center py-8">
-                <MessageSquare size={48} className="mx-auto text-slate-300 dark:text-slate-600 mb-4" />
-                <p className="content-meta text-slate-500 dark:text-slate-400">
-=======
               <div className="empty-comments">
                 <MessageSquare size={48} className="empty-icon" />
                 <p className="empty-text">
->>>>>>> 1cd241d2
                   No comments yet. Be the first to start the discussion!
                 </p>
               </div>
@@ -620,18 +494,6 @@
           }
         }
         
-        .comments-content {
-          display: grid;
-          gap: 1.5rem;
-          padding: 1rem;
-        }
-        
-        @container (min-width: 768px) {
-          .comments-content {
-            padding: 1.5rem;
-          }
-        }
-        
         .reply-indicator {
           margin-top: 0.5rem;
           font-size: 0.875rem;
